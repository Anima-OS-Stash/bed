package window

import (
	"bytes"
	"errors"
	"fmt"
	"math/rand"
	"os"
	"os/exec"
	"path/filepath"
	"runtime"
	"strconv"
	"strings"
	"sync"

	"github.com/mitchellh/go-homedir"

	"github.com/itchyny/bed/event"
	"github.com/itchyny/bed/layout"
	"github.com/itchyny/bed/mathutil"
	"github.com/itchyny/bed/state"
)

// Manager manages the windows and files.
type Manager struct {
	width           int
	height          int
	windows         []*window
	layout          layout.Layout
	mu              *sync.Mutex
	windowIndex     int
	prevWindowIndex int
	files           []file
	eventCh         chan<- event.Event
	redrawCh        chan<- struct{}
}

type file struct {
	name string
	file *os.File
	perm os.FileMode
}

// NewManager creates a new Manager.
func NewManager() *Manager {
	return &Manager{}
}

// Init initializes the Manager.
func (m *Manager) Init(eventCh chan<- event.Event, redrawCh chan<- struct{}) {
	m.eventCh, m.redrawCh = eventCh, redrawCh
	m.mu = new(sync.Mutex)
}

// Open a new window.
func (m *Manager) Open(filename string) error {
	m.mu.Lock()
	defer m.mu.Unlock()
	window, err := m.open(filename)
	if err != nil {
		return err
	}
	m.windows = append(m.windows, window)
	m.windowIndex, m.prevWindowIndex = len(m.windows)-1, m.windowIndex
	m.layout = layout.NewLayout(m.windowIndex).Resize(0, 0, m.width, m.height)
	return nil
}

func (m *Manager) open(filename string) (*window, error) {
	if filename == "" {
		window, err := newWindow(bytes.NewReader(nil), "", "", m.eventCh, m.redrawCh)
		if err != nil {
			return nil, err
		}
		return window, nil
	}
	name, err := expandBacktick(filename)
	if err != nil {
		return nil, err
	}
	name, err = homedir.Expand(name)
	if err != nil {
		return nil, err
	}
	filename = name
	f, err := os.Open(filename)
	if err != nil {
		if !os.IsNotExist(err) {
			return nil, err
		}
		window, err := newWindow(bytes.NewReader(nil), filename, filepath.Base(filename), m.eventCh, m.redrawCh)
		if err != nil {
			return nil, err
		}
		return window, nil
	}
	info, err := os.Stat(filename)
	if err != nil {
		return nil, err
	}
	if info.IsDir() {
		return nil, fmt.Errorf("%s is a directory", filename)
	}
	m.files = append(m.files, file{name: filename, file: f, perm: info.Mode().Perm()})
	window, err := newWindow(f, filename, filepath.Base(filename), m.eventCh, m.redrawCh)
	if err != nil {
		return nil, err
	}
	return window, nil
}

func expandBacktick(filename string) (string, error) {
	if !strings.HasPrefix(filename, "`") ||
		!strings.HasSuffix(filename, "`") || len(filename) <= 2 {
		return filename, nil
	}
	filename = strings.TrimSpace(filename[1 : len(filename)-1])
	xs := strings.Fields(filename)
	if len(xs) < 1 {
		return filename, nil
	}
	out, err := exec.Command(xs[0], xs[1:]...).Output()
	if err != nil {
		return filename, err
	}
	return strings.TrimSpace(string(out)), nil
}

// SetSize sets the size of the screen.
func (m *Manager) SetSize(width, height int) {
	m.width, m.height = width, height
}

// Resize sets the size of the screen.
func (m *Manager) Resize(width, height int) {
	if m.width != width || m.height != height {
		m.mu.Lock()
		defer m.mu.Unlock()
		m.width, m.height = width, height
		m.layout = m.layout.Resize(0, 0, width, height)
	}
}

// Emit an event to the current window.
func (m *Manager) Emit(e event.Event) {
	switch e.Type {
	case event.Edit:
		if err := m.edit(e); err != nil {
			m.eventCh <- event.Event{Type: event.Error, Error: err}
		} else {
			m.eventCh <- event.Event{Type: event.Redraw}
		}
	case event.Enew:
		if err := m.enew(e); err != nil {
			m.eventCh <- event.Event{Type: event.Error, Error: err}
		} else {
			m.eventCh <- event.Event{Type: event.Redraw}
		}
	case event.New:
		if err := m.newWindow(e, false); err != nil {
			m.eventCh <- event.Event{Type: event.Error, Error: err}
		} else {
			m.eventCh <- event.Event{Type: event.Redraw}
		}
	case event.Vnew:
		if err := m.newWindow(e, true); err != nil {
			m.eventCh <- event.Event{Type: event.Error, Error: err}
		} else {
			m.eventCh <- event.Event{Type: event.Redraw}
		}
	case event.Wincmd:
		if len(e.Arg) == 0 {
			m.eventCh <- event.Event{Type: event.Error, Error: fmt.Errorf("an argument is required for %s", e.CmdName)}
		} else if err := m.wincmd(e.Arg); err != nil {
			m.eventCh <- event.Event{Type: event.Error, Error: err}
		} else {
			m.eventCh <- event.Event{Type: event.Redraw}
		}
	case event.FocusWindowDown:
		if err := m.wincmd("j"); err != nil {
			m.eventCh <- event.Event{Type: event.Error, Error: err}
		} else {
			m.eventCh <- event.Event{Type: event.Redraw}
		}
	case event.FocusWindowUp:
		if err := m.wincmd("k"); err != nil {
			m.eventCh <- event.Event{Type: event.Error, Error: err}
		} else {
			m.eventCh <- event.Event{Type: event.Redraw}
		}
	case event.FocusWindowLeft:
		if err := m.wincmd("h"); err != nil {
			m.eventCh <- event.Event{Type: event.Error, Error: err}
		} else {
			m.eventCh <- event.Event{Type: event.Redraw}
		}
	case event.FocusWindowRight:
		if err := m.wincmd("l"); err != nil {
			m.eventCh <- event.Event{Type: event.Error, Error: err}
		} else {
			m.eventCh <- event.Event{Type: event.Redraw}
		}
	case event.FocusWindowTopLeft:
		if err := m.wincmd("t"); err != nil {
			m.eventCh <- event.Event{Type: event.Error, Error: err}
		} else {
			m.eventCh <- event.Event{Type: event.Redraw}
		}
	case event.FocusWindowBottomRight:
		if err := m.wincmd("b"); err != nil {
			m.eventCh <- event.Event{Type: event.Error, Error: err}
		} else {
			m.eventCh <- event.Event{Type: event.Redraw}
		}
	case event.FocusWindowPrevious:
		if err := m.wincmd("p"); err != nil {
			m.eventCh <- event.Event{Type: event.Error, Error: err}
		} else {
			m.eventCh <- event.Event{Type: event.Redraw}
		}
	case event.MoveWindowTop:
		if err := m.wincmd("K"); err != nil {
			m.eventCh <- event.Event{Type: event.Error, Error: err}
		} else {
			m.eventCh <- event.Event{Type: event.Redraw}
		}
	case event.MoveWindowBottom:
		if err := m.wincmd("J"); err != nil {
			m.eventCh <- event.Event{Type: event.Error, Error: err}
		} else {
			m.eventCh <- event.Event{Type: event.Redraw}
		}
	case event.MoveWindowLeft:
		if err := m.wincmd("H"); err != nil {
			m.eventCh <- event.Event{Type: event.Error, Error: err}
		} else {
			m.eventCh <- event.Event{Type: event.Redraw}
		}
	case event.MoveWindowRight:
		if err := m.wincmd("L"); err != nil {
			m.eventCh <- event.Event{Type: event.Error, Error: err}
		} else {
			m.eventCh <- event.Event{Type: event.Redraw}
		}
	case event.Quit:
		if err := m.quit(e); err != nil {
			m.eventCh <- event.Event{Type: event.Error, Error: err}
		}
<<<<<<< HEAD
	case event.Rune:
		m.mu.Lock()
		exitInsert := m.windows[m.windowIndex].insertRune(e.Mode, e.Rune)
		m.mu.Unlock()
		if exitInsert {
			m.eventCh <- event.Event{Type: event.ExitInsert}
		} else {
			m.eventCh <- event.Event{Type: event.Redraw}
		}
	case event.DeleteByte:
		m.mu.Lock()
		m.eventCh <- event.Event{Type: event.Copied, Buffer: m.windows[m.windowIndex].deleteBytes(e.Count), Arg: "deleted"}
		m.mu.Unlock()
	case event.DeletePrevByte:
		m.mu.Lock()
		m.eventCh <- event.Event{Type: event.Copied, Buffer: m.windows[m.windowIndex].deletePrevBytes(e.Count), Arg: "deleted"}
		m.mu.Unlock()
	case event.Copy:
		m.mu.Lock()
		m.eventCh <- event.Event{Type: event.Copied, Buffer: m.windows[m.windowIndex].copy(), Arg: "yanked"}
		m.mu.Unlock()
	case event.Cut:
		m.mu.Lock()
		m.eventCh <- event.Event{Type: event.Copied, Buffer: m.windows[m.windowIndex].cut(), Arg: "deleted"}
		m.mu.Unlock()
	case event.Paste, event.PastePrev:
		m.mu.Lock()
		m.eventCh <- event.Event{Type: event.Pasted, Count: m.windows[m.windowIndex].paste(e)}
		m.mu.Unlock()
=======
>>>>>>> c9bb5070
	case event.Write:
		if err := m.write(e); err != nil {
			m.eventCh <- event.Event{Type: event.Error, Error: err}
		}
	case event.WriteQuit:
		if err := m.writeQuit(e); err != nil {
			m.eventCh <- event.Event{Type: event.Error, Error: err}
		}
	default:
		m.windows[m.windowIndex].emit(e)
	}
}

func (m *Manager) edit(e event.Event) error {
	m.mu.Lock()
	defer m.mu.Unlock()
	var name string
	if len(e.Arg) == 0 {
		name = m.windows[m.windowIndex].filename
	} else {
		name = e.Arg
	}
	window, err := m.open(name)
	if err != nil {
		return err
	}
	m.windows = append(m.windows, window)
	m.windowIndex, m.prevWindowIndex = len(m.windows)-1, m.windowIndex
	m.layout = m.layout.Replace(m.windowIndex)
	return nil
}

func (m *Manager) enew(e event.Event) error {
	if len(e.Arg) > 0 {
		return fmt.Errorf("too many arguments for %s", e.CmdName)
	}
	m.mu.Lock()
	defer m.mu.Unlock()
	window, err := m.open("")
	if err != nil {
		return err
	}
	m.windows = append(m.windows, window)
	m.windowIndex, m.prevWindowIndex = len(m.windows)-1, m.windowIndex
	m.layout = m.layout.Replace(m.windowIndex)
	return nil
}

func (m *Manager) newWindow(e event.Event, vertical bool) error {
	m.mu.Lock()
	defer m.mu.Unlock()
	window, err := m.open(e.Arg)
	if err != nil {
		return err
	}
	m.windows = append(m.windows, window)
	m.windowIndex, m.prevWindowIndex = len(m.windows)-1, m.windowIndex
	if vertical {
		m.layout = m.layout.SplitLeft(m.windowIndex).Resize(0, 0, m.width, m.height)
	} else {
		m.layout = m.layout.SplitTop(m.windowIndex).Resize(0, 0, m.width, m.height)
	}
	return nil
}

func (m *Manager) wincmd(arg string) error {
	switch arg {
	case "n":
		return m.newWindow(event.Event{}, false)
	case "l":
		m.focus(func(x, y layout.Window) bool {
			return x.LeftMargin()+x.Width()+1 == y.LeftMargin() &&
				y.TopMargin() <= x.TopMargin() &&
				x.TopMargin() < y.TopMargin()+y.Height()
		})
	case "h":
		m.focus(func(x, y layout.Window) bool {
			return y.LeftMargin()+y.Width()+1 == x.LeftMargin() &&
				y.TopMargin() <= x.TopMargin() &&
				x.TopMargin() < y.TopMargin()+y.Height()
		})
	case "k":
		m.focus(func(x, y layout.Window) bool {
			return y.TopMargin()+y.Height() == x.TopMargin() &&
				y.LeftMargin() <= x.LeftMargin() &&
				x.LeftMargin() < y.LeftMargin()+y.Width()
		})
	case "j":
		m.focus(func(x, y layout.Window) bool {
			return x.TopMargin()+x.Height() == y.TopMargin() &&
				y.LeftMargin() <= x.LeftMargin() &&
				x.LeftMargin() < y.LeftMargin()+y.Width()
		})
	case "t":
		m.focus(func(_, y layout.Window) bool {
			return y.LeftMargin() == 0 && y.TopMargin() == 0
		})
	case "b":
		m.focus(func(_, y layout.Window) bool {
			return m.layout.LeftMargin()+m.layout.Width() == y.LeftMargin()+y.Width() &&
				m.layout.TopMargin()+m.layout.Height() == y.TopMargin()+y.Height()
		})
	case "p":
		m.focus(func(_, y layout.Window) bool {
			return y.Index == m.prevWindowIndex
		})
	case "K":
		m.move(func(x layout.Window, y layout.Layout) layout.Layout {
			return layout.Horizontal{Top: x, Bottom: y}
		})
	case "J":
		m.move(func(x layout.Window, y layout.Layout) layout.Layout {
			return layout.Horizontal{Top: y, Bottom: x}
		})
	case "H":
		m.move(func(x layout.Window, y layout.Layout) layout.Layout {
			return layout.Vertical{Left: x, Right: y}
		})
	case "L":
		m.move(func(x layout.Window, y layout.Layout) layout.Layout {
			return layout.Vertical{Left: y, Right: x}
		})
	default:
		return fmt.Errorf("Invalid argument for wincmd: %s", arg)
	}
	return nil
}

func (m *Manager) focus(search func(layout.Window, layout.Window) bool) {
	m.mu.Lock()
	defer m.mu.Unlock()
	activeWindow := m.layout.ActiveWindow()
	newWindow := m.layout.Lookup(func(l layout.Window) bool {
		return search(activeWindow, l)
	})
	if newWindow.Index >= 0 {
		m.windowIndex, m.prevWindowIndex = newWindow.Index, m.windowIndex
		m.layout = m.layout.Activate(m.windowIndex)
	}
}

func (m *Manager) move(modifier func(layout.Window, layout.Layout) layout.Layout) {
	m.mu.Lock()
	defer m.mu.Unlock()
	activeWindow := m.layout.ActiveWindow()
	m.layout = modifier(activeWindow, m.layout.Close()).Activate(
		activeWindow.Index).Resize(0, 0, m.width, m.height)
}

func (m *Manager) quit(e event.Event) error {
	if len(e.Arg) > 0 {
		return fmt.Errorf("too many arguments for %s", e.CmdName)
	}
	w, h := m.layout.Count()
	if w == 1 && h == 1 {
		m.eventCh <- event.Event{Type: event.QuitAll}
	} else {
		m.mu.Lock()
		m.layout = m.layout.Close().Resize(0, 0, m.width, m.height)
		m.windowIndex, m.prevWindowIndex = m.layout.ActiveWindow().Index, m.windowIndex
		m.mu.Unlock()
		m.eventCh <- event.Event{Type: event.Redraw}
	}
	return nil
}

func (m *Manager) write(e event.Event) error {
	if e.Range != nil && e.Arg == "" {
		return fmt.Errorf("cannot overwrite partially with %s", e.CmdName)
	}
	filename, n, err := m.writeFile(e.Range, e.Arg)
	if err != nil {
		return err
	}
	m.eventCh <- event.Event{Type: event.Info, Error: fmt.Errorf("%s: %d (0x%x) bytes written", filename, n, n)}
	return nil
}

func (m *Manager) writeQuit(e event.Event) error {
	if len(e.Arg) > 0 {
		return fmt.Errorf("too many arguments for %s", e.CmdName)
	}
	if e.Range != nil {
		return fmt.Errorf("range not allowed for %s", e.CmdName)
	}
	if _, _, err := m.writeFile(nil, ""); err != nil {
		return err
	}
	return m.quit(e)
}

// State returns the state of the windows.
func (m *Manager) State() (map[int]*state.WindowState, layout.Layout, int, error) {
	m.mu.Lock()
	defer m.mu.Unlock()
	layouts := m.layout.Collect()
	states := make(map[int]*state.WindowState, len(m.windows))
	for i, window := range m.windows {
		if l, ok := layouts[i]; ok {
			var err error
			if states[i], err = window.state(
				hexWindowWidth(l.Width()), mathutil.MaxInt(l.Height()-2, 1),
			); err != nil {
				return nil, m.layout, 0, err
			}
		}
	}
	return states, m.layout, m.windowIndex, nil
}

func hexWindowWidth(width int) int {
	if width > 146 {
		return 32
	} else if width > 114 {
		return 24
	} else if width > 82 {
		return 16
	} else if width > 64 {
		return 12
	} else if width > 50 {
		return 8
	}
	return 4
}

func (m *Manager) writeFile(r *event.Range, name string) (string, int64, error) {
	window := m.windows[m.windowIndex]
	if name == "" {
		name = window.filename
	}
	if name == "" {
		return name, 0, errors.New("no file name")
	}
	if runtime.GOOS == "windows" && m.opened(name) {
		return name, 0, errors.New("cannot overwrite the original file on Windows")
	}
	var err error
	if name, err = homedir.Expand(name); err != nil {
		return name, 0, err
	}
	if window.filename == "" && window.name == "" {
		window.mu.Lock()
		window.filename = name
		window.name = filepath.Base(name)
		window.mu.Unlock()
	}
	tmpf, err := os.OpenFile(
		name+"-"+strconv.FormatUint(rand.Uint64(), 16),
		os.O_RDWR|os.O_CREATE|os.O_EXCL, m.filePerm(name),
	)
	if err != nil {
		return name, 0, err
	}
	defer os.Remove(tmpf.Name())
	n, err := window.writeTo(r, tmpf)
	tmpf.Close()
	if err != nil {
		return name, 0, err
	}
	return name, n, os.Rename(tmpf.Name(), name)
}

func (m *Manager) filePerm(name string) os.FileMode {
	for _, f := range m.files {
		if f.name == name {
			return f.perm // keep the permission of the original file
		}
	}
	return os.FileMode(0644)
}

func (m *Manager) opened(name string) bool {
	for _, f := range m.files {
		if f.name == name {
			return true
		}
	}
	return false
}

// Close the Manager.
func (m *Manager) Close() {
	for _, f := range m.files {
		f.file.Close()
	}
}<|MERGE_RESOLUTION|>--- conflicted
+++ resolved
@@ -246,7 +246,6 @@
 		if err := m.quit(e); err != nil {
 			m.eventCh <- event.Event{Type: event.Error, Error: err}
 		}
-<<<<<<< HEAD
 	case event.Rune:
 		m.mu.Lock()
 		exitInsert := m.windows[m.windowIndex].insertRune(e.Mode, e.Rune)
@@ -256,28 +255,6 @@
 		} else {
 			m.eventCh <- event.Event{Type: event.Redraw}
 		}
-	case event.DeleteByte:
-		m.mu.Lock()
-		m.eventCh <- event.Event{Type: event.Copied, Buffer: m.windows[m.windowIndex].deleteBytes(e.Count), Arg: "deleted"}
-		m.mu.Unlock()
-	case event.DeletePrevByte:
-		m.mu.Lock()
-		m.eventCh <- event.Event{Type: event.Copied, Buffer: m.windows[m.windowIndex].deletePrevBytes(e.Count), Arg: "deleted"}
-		m.mu.Unlock()
-	case event.Copy:
-		m.mu.Lock()
-		m.eventCh <- event.Event{Type: event.Copied, Buffer: m.windows[m.windowIndex].copy(), Arg: "yanked"}
-		m.mu.Unlock()
-	case event.Cut:
-		m.mu.Lock()
-		m.eventCh <- event.Event{Type: event.Copied, Buffer: m.windows[m.windowIndex].cut(), Arg: "deleted"}
-		m.mu.Unlock()
-	case event.Paste, event.PastePrev:
-		m.mu.Lock()
-		m.eventCh <- event.Event{Type: event.Pasted, Count: m.windows[m.windowIndex].paste(e)}
-		m.mu.Unlock()
-=======
->>>>>>> c9bb5070
 	case event.Write:
 		if err := m.write(e); err != nil {
 			m.eventCh <- event.Event{Type: event.Error, Error: err}
