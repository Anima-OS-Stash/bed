package window

import (
	"bytes"
	"errors"
	"io"
	"strconv"
	"sync"
	"unicode/utf8"

	"github.com/itchyny/bed/buffer"
	"github.com/itchyny/bed/event"
	"github.com/itchyny/bed/history"
	"github.com/itchyny/bed/mathutil"
	"github.com/itchyny/bed/mode"
	"github.com/itchyny/bed/state"
)

type window struct {
	buffer      *buffer.Buffer
	changedTick uint64
	prevChanged bool
	history     *history.History
	filename    string
	name        string
	height      int64
	width       int64
	offset      int64
	cursor      int64
	length      int64
	stack       []position
	replaceBuf  []byte
	append      bool
	replaceByte bool
	extending   bool
	pending     bool
	pendingByte byte
	visualStart int64
	focusText   bool
	redrawCh    chan<- struct{}
	eventCh     chan<- event.Event
	mu          *sync.Mutex
}

type position struct {
	cursor int64
	offset int64
}

type readAtSeeker interface {
	io.ReaderAt
	io.Seeker
}

func newWindow(r readAtSeeker, filename string, name string, eventCh chan<- event.Event, redrawCh chan<- struct{}) (*window, error) {
	buffer := buffer.NewBuffer(r)
	length, err := buffer.Len()
	if err != nil {
		return nil, err
	}
	history := history.NewHistory()
	history.Push(buffer, 0, 0)
	return &window{
		buffer:      buffer,
		history:     history,
		filename:    filename,
		name:        name,
		length:      length,
		visualStart: -1,
		redrawCh:    redrawCh,
		eventCh:     eventCh,
		mu:          new(sync.Mutex),
	}, nil
}

func (w *window) setSize(width, height int) {
	w.width, w.height = int64(width), int64(height)
	w.offset = w.offset / w.width * w.width
	if w.cursor < w.offset {
		w.offset = w.cursor / w.width * w.width
	} else if w.cursor >= w.offset+w.height*w.width {
		w.offset = (w.cursor - w.height*w.width + w.width) / w.width * w.width
	}
	w.offset = mathutil.MinInt64(
		w.offset,
		mathutil.MaxInt64(w.length-1-w.height*w.width+w.width, 0)/w.width*w.width,
	)
}

<<<<<<< HEAD
func (w *window) run() {
	for e := range w.eventCh {
		w.mu.Lock()
		offset, cursor, changedTick := w.offset, w.cursor, w.changedTick
		switch e.Type {
		case event.CursorUp:
			w.cursorUp(e.Count)
		case event.CursorDown:
			w.cursorDown(e.Count)
		case event.CursorLeft:
			w.cursorLeft(e.Count)
		case event.CursorRight:
			w.cursorRight(e.Mode, e.Count)
		case event.CursorPrev:
			w.cursorPrev(e.Count)
		case event.CursorNext:
			w.cursorNext(e.Mode, e.Count)
		case event.CursorHead:
			w.cursorHead(e.Count)
		case event.CursorEnd:
			w.cursorEnd(e.Count)
		case event.CursorGoto:
			w.cursorGoto(e)
		case event.ScrollUp:
			w.scrollUp(e.Count)
		case event.ScrollDown:
			w.scrollDown(e.Count)
		case event.ScrollTop:
			w.scrollTop(e.Count)
		case event.ScrollTopHead:
			w.scrollTopHead(e.Count)
		case event.ScrollMiddle:
			w.scrollMiddle(e.Count)
		case event.ScrollMiddleHead:
			w.scrollMiddleHead(e.Count)
		case event.ScrollBottom:
			w.scrollBottom(e.Count)
		case event.ScrollBottomHead:
			w.scrollBottomHead(e.Count)
		case event.PageUp:
			w.pageUp()
		case event.PageDown:
			w.pageDown()
		case event.PageUpHalf:
			w.pageUpHalf()
		case event.PageDownHalf:
			w.pageDownHalf()
		case event.PageTop:
			w.pageTop()
		case event.PageEnd:
			w.pageEnd()
		case event.WindowTop:
			w.windowTop(e.Count)
		case event.WindowMiddle:
			w.windowMiddle()
		case event.WindowBottom:
			w.windowBottom(e.Count)
		case event.JumpTo:
			w.jumpTo()
		case event.JumpBack:
			w.jumpBack()

		case event.Increment:
			w.increment(e.Count)
		case event.Decrement:
			w.decrement(e.Count)

		case event.StartInsert:
			w.startInsert()
		case event.StartInsertHead:
			w.startInsertHead()
		case event.StartAppend:
			w.startAppend()
		case event.StartAppendEnd:
			w.startAppendEnd()
		case event.StartReplaceByte:
			w.startReplaceByte()
		case event.StartReplace:
			w.startReplace()
		case event.ExitInsert:
			w.exitInsert()
		case event.Backspace:
			w.backspace(e.Mode)
		case event.Delete:
			w.deleteByte()
		case event.StartVisual:
			w.startVisual()
		case event.SwitchVisualEnd:
			w.switchVisualEnd()
		case event.ExitVisual:
			w.exitVisual()
		case event.SwitchFocus:
			w.focusText = !w.focusText
			if w.pending {
				w.pending = false
				w.pendingByte = '\x00'
			}
			w.changedTick++
		case event.Undo:
			if e.Mode != mode.Normal {
				panic("event.Undo should be emitted under normal mode")
			}
			w.undo(e.Count)
		case event.Redo:
			if e.Mode != mode.Normal {
				panic("event.Undo should be emitted under normal mode")
			}
			w.redo(e.Count)
		case event.ExecuteSearch:
			w.search(e.Arg, e.Rune == '/')
		case event.NextSearch:
			w.search(e.Arg, e.Rune == '/')
		case event.PreviousSearch:
			w.search(e.Arg, e.Rune != '/')
		default:
			w.mu.Unlock()
			continue
=======
func (w *window) emit(e event.Event) {
	w.mu.Lock()
	offset, cursor, changedTick := w.offset, w.cursor, w.changedTick
	switch e.Type {
	case event.CursorUp:
		w.cursorUp(e.Count)
	case event.CursorDown:
		w.cursorDown(e.Count)
	case event.CursorLeft:
		w.cursorLeft(e.Count)
	case event.CursorRight:
		w.cursorRight(e.Mode, e.Count)
	case event.CursorPrev:
		w.cursorPrev(e.Count)
	case event.CursorNext:
		w.cursorNext(e.Mode, e.Count)
	case event.CursorHead:
		w.cursorHead(e.Count)
	case event.CursorEnd:
		w.cursorEnd(e.Count)
	case event.CursorGoto:
		w.cursorGoto(e)
	case event.ScrollUp:
		w.scrollUp(e.Count)
	case event.ScrollDown:
		w.scrollDown(e.Count)
	case event.ScrollTop:
		w.scrollTop(e.Count)
	case event.ScrollTopHead:
		w.scrollTopHead(e.Count)
	case event.ScrollMiddle:
		w.scrollMiddle(e.Count)
	case event.ScrollMiddleHead:
		w.scrollMiddleHead(e.Count)
	case event.ScrollBottom:
		w.scrollBottom(e.Count)
	case event.ScrollBottomHead:
		w.scrollBottomHead(e.Count)
	case event.PageUp:
		w.pageUp()
	case event.PageDown:
		w.pageDown()
	case event.PageUpHalf:
		w.pageUpHalf()
	case event.PageDownHalf:
		w.pageDownHalf()
	case event.PageTop:
		w.pageTop()
	case event.PageEnd:
		w.pageEnd()
	case event.WindowTop:
		w.windowTop(e.Count)
	case event.WindowMiddle:
		w.windowMiddle()
	case event.WindowBottom:
		w.windowBottom(e.Count)
	case event.JumpTo:
		w.jumpTo()
	case event.JumpBack:
		w.jumpBack()

	case event.DeleteByte:
		w.deleteBytes(e.Count)
	case event.DeletePrevByte:
		w.deletePrevBytes(e.Count)
	case event.Increment:
		w.increment(e.Count)
	case event.Decrement:
		w.decrement(e.Count)

	case event.StartInsert:
		w.startInsert()
	case event.StartInsertHead:
		w.startInsertHead()
	case event.StartAppend:
		w.startAppend()
	case event.StartAppendEnd:
		w.startAppendEnd()
	case event.StartReplaceByte:
		w.startReplaceByte()
	case event.StartReplace:
		w.startReplace()
	case event.ExitInsert:
		w.exitInsert()
	case event.Rune:
		w.insertRune(e.Mode, e.Rune)
	case event.Backspace:
		w.backspace()
	case event.Delete:
		w.deleteByte()
	case event.StartVisual:
		w.startVisual()
	case event.SwitchVisualEnd:
		w.switchVisualEnd()
	case event.ExitVisual:
		w.exitVisual()
	case event.SwitchFocus:
		w.focusText = !w.focusText
		if w.pending {
			w.pending = false
			w.pendingByte = '\x00'
>>>>>>> c9bb5070
		}
		w.changedTick++
	case event.Undo:
		if e.Mode != mode.Normal {
			panic("event.Undo should be emitted under normal mode")
		}
		w.undo(e.Count)
	case event.Redo:
		if e.Mode != mode.Normal {
			panic("event.Undo should be emitted under normal mode")
		}
		w.redo(e.Count)
	case event.Copy:
		buffer := w.copy()
		w.mu.Unlock()
		w.eventCh <- event.Event{Type: event.Copied, Buffer: buffer, Arg: "yanked"}
		return
	case event.Cut:
		buffer := w.cut()
		w.mu.Unlock()
		w.eventCh <- event.Event{Type: event.Copied, Buffer: buffer, Arg: "deleted"}
		return
	case event.Paste, event.PastePrev:
		count := w.paste(e)
		w.mu.Unlock()
		w.eventCh <- event.Event{Type: event.Pasted, Count: count}
		return
	case event.ExecuteSearch:
		w.search(e.Arg, e.Rune == '/')
	case event.NextSearch:
		w.search(e.Arg, e.Rune == '/')
	case event.PreviousSearch:
		w.search(e.Arg, e.Rune != '/')
	default:
		w.mu.Unlock()
		return
	}
	changed := changedTick != w.changedTick
	if e.Type != event.Undo && e.Type != event.Redo {
		if e.Mode == mode.Normal && changed || e.Type == event.ExitInsert && w.prevChanged {
			w.history.Push(w.buffer, w.offset, w.cursor)
		} else if e.Mode != mode.Normal && w.prevChanged && !changed &&
			event.CursorUp <= e.Type && e.Type <= event.JumpBack {
			w.history.Push(w.buffer, offset, cursor)
		}
	}
	w.prevChanged = changed
	w.mu.Unlock()
	w.redrawCh <- struct{}{}
}

func (w *window) readBytes(offset int64, len int) (int, []byte, error) {
	bytes := make([]byte, len)
	n, err := w.buffer.ReadAt(bytes, offset)
	if err != nil && err != io.EOF {
		return 0, bytes, err
	}
	return n, bytes, nil
}

func (w *window) writeTo(r *event.Range, dst io.Writer) (int64, error) {
	w.mu.Lock()
	defer w.mu.Unlock()
	if r == nil {
		if _, err := w.buffer.Seek(0, io.SeekStart); err != nil {
			return 0, err
		}
		return io.Copy(dst, w.buffer)
	}
	var from, to int64
	var err error
	if from, err = w.positionToOffset(r.From); err != nil {
		return 0, err
	}
	if to, err = w.positionToOffset(r.To); err != nil {
		return 0, err
	}
	if from > to {
		from, to = to, from
	}
	if _, err := w.buffer.Seek(from, io.SeekStart); err != nil {
		return 0, err
	}
	return io.Copy(dst, io.LimitReader(w.buffer, to-from+1))
}

func (w *window) positionToOffset(pos event.Position) (int64, error) {
	switch pos := pos.(type) {
	case event.Absolute:
		return mathutil.MaxInt64(
			mathutil.MinInt64(pos.Offset, mathutil.MaxInt64(w.length, 1)-1),
			0,
		), nil
	case event.Relative:
		return w.cursor + mathutil.MaxInt64(
			mathutil.MinInt64(pos.Offset, mathutil.MaxInt64(w.length, 1)-1-w.cursor),
			-w.cursor,
		), nil
	case event.End:
		return mathutil.MaxInt64(w.length, 1) - 1 + mathutil.MaxInt64(
			mathutil.MinInt64(pos.Offset, 0),
			-(mathutil.MaxInt64(w.length, 1)-1),
		), nil
	case event.VisualStart:
		if w.visualStart < 0 {
			return 0, errors.New("no visual selection found")
		}
		// TODO: save visualStart after exitting visual mode
		return w.visualStart + mathutil.MaxInt64(
			mathutil.MinInt64(pos.Offset, mathutil.MaxInt64(w.length, 1)-1-w.visualStart),
			-w.visualStart,
		), nil
	case event.VisualEnd:
		if w.visualStart < 0 {
			return 0, errors.New("no visual selection found")
		}
		return w.cursor + mathutil.MaxInt64(
			mathutil.MinInt64(pos.Offset, mathutil.MaxInt64(w.length, 1)-1-w.cursor),
			-w.cursor,
		), nil
	default:
		return 0, errors.New("invalid range")
	}
}

func (w *window) state(width, height int) (*state.WindowState, error) {
	w.mu.Lock()
	defer w.mu.Unlock()
	length := w.length
	if len(w.replaceBuf) > 0 && w.cursor > w.length {
		w.length = w.cursor + 1
	}
	w.setSize(width, height)
	w.length = length
	n, bytes, err := w.readBytes(w.offset, int(w.height*w.width))
	if err != nil {
		return nil, err
	}
	if l := len(w.replaceBuf); l > 0 {
		c := w.cursor - w.offset
		if c > int64(cap(bytes)) {
			newSlice := make([]byte, c)
			copy(newSlice, bytes)
			bytes = newSlice
		}
		m := mathutil.MaxInt64(c-int64(l), 0)
		copy(bytes[m:], w.replaceBuf[int64(l)-mathutil.MinInt64(int64(l), c):])
		if x := c - int64(n); x > 0 {
			n += int(x)
			length += x
		}
	}
	return &state.WindowState{
		Name:          w.name,
		Width:         int(w.width),
		Offset:        w.offset,
		Cursor:        w.cursor,
		Bytes:         bytes,
		Size:          n,
		Length:        length,
		Pending:       w.pending,
		PendingByte:   w.pendingByte,
		VisualStart:   w.visualStart,
		EditedIndices: w.buffer.EditedIndices(),
		FocusText:     w.focusText,
	}, nil
}

func (w *window) insert(offset int64, c byte) {
	w.buffer.Insert(offset, c)
	w.changedTick++
}

func (w *window) replace(offset int64, c byte) {
	w.buffer.Replace(offset, c)
	w.changedTick++
}

func (w *window) delete(offset int64) {
	w.buffer.Delete(offset)
	w.changedTick++
}

func (w *window) undo(count int64) {
	for i := int64(0); i < mathutil.MaxInt64(count, 1); i++ {
		buffer, _, offset, cursor := w.history.Undo()
		if buffer == nil {
			return
		}
		w.buffer, w.offset, w.cursor = buffer, offset, cursor
		w.length, _ = w.buffer.Len()
	}
}

func (w *window) redo(count int64) {
	for i := int64(0); i < mathutil.MaxInt64(count, 1); i++ {
		buffer, offset, cursor := w.history.Redo()
		if buffer == nil {
			return
		}
		w.buffer, w.offset, w.cursor = buffer, offset, cursor
		w.length, _ = w.buffer.Len()
	}
}

func (w *window) cursorUp(count int64) {
	w.cursor -= mathutil.MinInt64(mathutil.MaxInt64(count, 1), w.cursor/w.width) * w.width
	if w.append && w.extending && w.cursor < w.length-1 {
		w.append = false
		w.extending = false
		if w.length > 0 {
			w.length--
		}
	}
}

func (w *window) cursorDown(count int64) {
	w.cursor += mathutil.MinInt64(
		mathutil.MinInt64(
			mathutil.MaxInt64(count, 1),
			(mathutil.MaxInt64(w.length, 1)-1)/w.width-w.cursor/w.width,
		)*w.width,
		mathutil.MaxInt64(w.length, 1)-1-w.cursor)
}

func (w *window) cursorLeft(count int64) {
	w.cursor -= mathutil.MinInt64(mathutil.MaxInt64(count, 1), w.cursor%w.width)
	if w.append && w.extending && w.cursor < w.length-1 {
		w.append = false
		w.extending = false
		if w.length > 0 {
			w.length--
		}
	}
}

func (w *window) cursorRight(m mode.Mode, count int64) {
	if m != mode.Insert {
		w.cursor += mathutil.MinInt64(
			mathutil.MinInt64(mathutil.MaxInt64(count, 1), w.width-1-w.cursor%w.width),
			mathutil.MaxInt64(w.length, 1)-1-w.cursor,
		)
	} else if !w.extending {
		w.cursor += mathutil.MinInt64(
			mathutil.MinInt64(mathutil.MaxInt64(count, 1), w.width-1-w.cursor%w.width),
			w.length-w.cursor,
		)
		if w.cursor == w.length {
			w.append = true
			w.extending = true
			w.length++
		}
	}
}

func (w *window) cursorPrev(count int64) {
	w.cursor -= mathutil.MinInt64(mathutil.MaxInt64(count, 1), w.cursor)
	if w.append && w.extending && w.cursor != w.length {
		w.append = false
		w.extending = false
		if w.length > 0 {
			w.length--
		}
	}
}

func (w *window) cursorNext(m mode.Mode, count int64) {
	if m != mode.Insert {
		w.cursor += mathutil.MinInt64(mathutil.MaxInt64(count, 1), mathutil.MaxInt64(w.length, 1)-1-w.cursor)
	} else if !w.extending {
		w.cursor += mathutil.MinInt64(mathutil.MaxInt64(count, 1), w.length-w.cursor)
		if w.cursor == w.length {
			w.append = true
			w.extending = true
			w.length++
		}
	}
}

func (w *window) cursorHead(_ int64) {
	w.cursor -= w.cursor % w.width
}

func (w *window) cursorEnd(count int64) {
	w.cursor = mathutil.MinInt64(
		(w.cursor/w.width+mathutil.MaxInt64(count, 1))*w.width-1,
		mathutil.MaxInt64(w.length, 1)-1,
	)
}

func (w *window) cursorGoto(e event.Event) {
	if e.Range != nil {
		if e.Range.To != nil {
			w.cursorGotoPos(e.Range.To)
		} else if e.Range.From != nil {
			w.cursorGotoPos(e.Range.From)
		}
	}
}

func (w *window) cursorGotoPos(pos event.Position) {
	if offset, err := w.positionToOffset(pos); err == nil {
		w.cursor = mathutil.MaxInt64(mathutil.MinInt64(offset, mathutil.MaxInt64(w.length, 1)-1), 0)
		if w.cursor < w.offset {
			w.offset = (mathutil.MaxInt64(w.cursor/w.width, w.height/2) - w.height/2) * w.width
		} else if w.cursor >= w.offset+w.height*w.width {
			h := (mathutil.MaxInt64(w.length, 1)+w.width-1)/w.width - w.height
			w.offset = mathutil.MinInt64((w.cursor-w.height*w.width+w.width)/w.width+w.height/2, h) * w.width
		}
	}
}

func (w *window) scrollUp(count int64) {
	w.offset -= mathutil.MinInt64(mathutil.MaxInt64(count, 1), w.offset/w.width) * w.width
	if w.cursor >= w.offset+w.height*w.width {
		w.cursor -= ((w.cursor-w.offset-w.height*w.width)/w.width + 1) * w.width
	}
}

func (w *window) scrollDown(count int64) {
	h := mathutil.MaxInt64((mathutil.MaxInt64(w.length, 1)+w.width-1)/w.width-w.height, 0)
	w.offset += mathutil.MinInt64(mathutil.MaxInt64(count, 1), h-w.offset/w.width) * w.width
	if w.cursor < w.offset {
		w.cursor += mathutil.MinInt64(
			(w.offset-w.cursor+w.width-1)/w.width*w.width,
			mathutil.MaxInt64(w.length, 1)-1-w.cursor,
		)
	}
}

func (w *window) scrollTop(count int64) {
	if count > 0 {
		w.cursor = mathutil.MinInt64(
			mathutil.MinInt64(
				count*w.width+w.cursor%w.width,
				(mathutil.MaxInt64(w.length, 1)-1)/w.width*w.width+w.cursor%w.width,
			),
			mathutil.MaxInt64(w.length, 1)-1,
		)
	}
	w.offset = w.cursor / w.width * w.width
}

func (w *window) scrollTopHead(count int64) {
	w.cursorHead(0)
	w.scrollTop(count)
}

func (w *window) scrollMiddle(count int64) {
	if count > 0 {
		w.cursor = mathutil.MinInt64(
			mathutil.MinInt64(
				count*w.width+w.cursor%w.width,
				(mathutil.MaxInt64(w.length, 1)-1)/w.width*w.width+w.cursor%w.width,
			),
			mathutil.MaxInt64(w.length, 1)-1,
		)
	}
	w.offset = mathutil.MaxInt64(w.cursor/w.width-w.height/2, 0) * w.width
}

func (w *window) scrollMiddleHead(count int64) {
	w.cursorHead(0)
	w.scrollMiddle(count)
}

func (w *window) scrollBottom(count int64) {
	if count > 0 {
		w.cursor = mathutil.MinInt64(
			mathutil.MinInt64(
				count*w.width+w.cursor%w.width,
				(mathutil.MaxInt64(w.length, 1)-1)/w.width*w.width+w.cursor%w.width,
			),
			mathutil.MaxInt64(w.length, 1)-1,
		)
	}
	w.offset = mathutil.MaxInt64(w.cursor/w.width-w.height, 0) * w.width
}

func (w *window) scrollBottomHead(count int64) {
	w.cursorHead(0)
	w.scrollBottom(count)
}

func (w *window) pageUp() {
	w.offset = mathutil.MaxInt64(w.offset-(w.height-2)*w.width, 0)
	if w.offset == 0 {
		w.cursor = 0
	} else if w.cursor >= w.offset+w.height*w.width {
		w.cursor = w.offset + (w.height-1)*w.width
	}
}

func (w *window) pageDown() {
	offset := mathutil.MaxInt64(((w.length+w.width-1)/w.width-w.height)*w.width, 0)
	w.offset = mathutil.MinInt64(w.offset+(w.height-2)*w.width, offset)
	if w.cursor < w.offset {
		w.cursor = w.offset
	} else if w.offset == offset {
		w.cursor = ((mathutil.MaxInt64(w.length, 1)+w.width-1)/w.width - 1) * w.width
	}
}

func (w *window) pageUpHalf() {
	w.offset = mathutil.MaxInt64(w.offset-mathutil.MaxInt64(w.height/2, 1)*w.width, 0)
	if w.offset == 0 {
		w.cursor = 0
	} else if w.cursor >= w.offset+w.height*w.width {
		w.cursor = w.offset + (w.height-1)*w.width
	}
}

func (w *window) pageDownHalf() {
	offset := mathutil.MaxInt64(((w.length+w.width-1)/w.width-w.height)*w.width, 0)
	w.offset = mathutil.MinInt64(w.offset+mathutil.MaxInt64(w.height/2, 1)*w.width, offset)
	if w.cursor < w.offset {
		w.cursor = w.offset
	} else if w.offset == offset {
		w.cursor = ((mathutil.MaxInt64(w.length, 1)+w.width-1)/w.width - 1) * w.width
	}
}

func (w *window) pageTop() {
	w.offset = 0
	w.cursor = 0
}

func (w *window) pageEnd() {
	w.offset = mathutil.MaxInt64(((w.length+w.width-1)/w.width-w.height)*w.width, 0)
	w.cursor = ((mathutil.MaxInt64(w.length, 1)+w.width-1)/w.width - 1) * w.width
}

func (w *window) windowTop(count int64) {
	w.cursor = (w.offset/w.width + mathutil.MinInt64(
		mathutil.MinInt64(mathutil.MaxInt64(count, 1)-1, (w.length-w.offset)/w.width),
		mathutil.MaxInt64(w.height, 1)-1,
	)) * w.width
}

func (w *window) windowMiddle() {
	h := mathutil.MinInt64((w.length-w.offset)/w.width, mathutil.MaxInt64(w.height, 1)-1)
	w.cursor = (w.offset/w.width + h/2) * w.width
}

func (w *window) windowBottom(count int64) {
	h := mathutil.MinInt64((w.length-w.offset)/w.width, mathutil.MaxInt64(w.height, 1)-1)
	w.cursor = (w.offset/w.width + h - mathutil.MinInt64(h, mathutil.MaxInt64(count, 1)-1)) * w.width
}

func isDigit(b byte) bool {
	return '\x30' <= b && b <= '\x39'
}

func isWhite(b byte) bool {
	return b == '\x00' || b == '\x09' || b == '\x0a' || b == '\x0d' || b == '\x20'
}

func (w *window) jumpTo() {
	s := 50
	_, bytes, err := w.readBytes(mathutil.MaxInt64(w.cursor-int64(s), 0), 2*s)
	if err != nil {
		return
	}
	var i, j int
	for i = s; i < 2*s && isWhite(bytes[i]); i++ {
	}
	if i == 2*s || !isDigit(bytes[i]) {
		return
	}
	for ; 0 < i && isDigit(bytes[i-1]); i-- {
	}
	for j = i; j < 2*s && isDigit(bytes[j]); j++ {
	}
	if j == 2*s {
		return
	}
	offset, _ := strconv.ParseInt(string(bytes[i:j]), 10, 64)
	if offset <= 0 || w.length <= offset {
		return
	}
	w.stack = append(w.stack, position{w.cursor, w.offset})
	w.cursor = offset
	w.offset = mathutil.MaxInt64(offset-offset%w.width-mathutil.MaxInt64(w.height/3, 0)*w.width, 0)
}

func (w *window) jumpBack() {
	if len(w.stack) == 0 {
		return
	}
	w.cursor = w.stack[len(w.stack)-1].cursor
	w.offset = w.stack[len(w.stack)-1].offset
	w.stack = w.stack[:len(w.stack)-1]
}

func (w *window) deleteBytes(count int64) {
	if w.length == 0 {
		return
	}
	count = mathutil.MinInt64(mathutil.MaxInt64(count, 1), w.length-w.cursor)
	b := w.buffer.Copy(w.cursor, w.cursor+count)
	w.buffer.Cut(w.cursor, w.cursor+count)
	w.length, _ = w.buffer.Len()
	w.cursor = mathutil.MinInt64(w.cursor, mathutil.MaxInt64(w.length, 1)-1)
	w.changedTick++
	w.history.Push(w.buffer, w.offset, w.cursor)
	w.eventCh <- event.Event{Type: event.Copied, Buffer: b, Arg: "deleted"}
}

func (w *window) deletePrevBytes(count int64) {
	if w.cursor == 0 {
		return
	}
	count = mathutil.MinInt64(mathutil.MaxInt64(count, 1), w.cursor)
	b := w.buffer.Copy(w.cursor-count, w.cursor)
	w.buffer.Cut(w.cursor-count, w.cursor)
	w.length, _ = w.buffer.Len()
	w.cursor -= count
	w.changedTick++
	w.history.Push(w.buffer, w.offset, w.cursor)
	w.eventCh <- event.Event{Type: event.Copied, Buffer: b, Arg: "deleted"}
}

func (w *window) increment(count int64) {
	_, bytes, err := w.readBytes(w.cursor, 1)
	if err != nil {
		return
	}
	w.replace(w.cursor, bytes[0]+byte(mathutil.MaxInt64(count, 1)%256))
	if w.length == 0 {
		w.length++
	}
}

func (w *window) decrement(count int64) {
	_, bytes, err := w.readBytes(w.cursor, 1)
	if err != nil {
		return
	}
	w.replace(w.cursor, bytes[0]-byte(mathutil.MaxInt64(count, 1)%256))
	if w.length == 0 {
		w.length++
	}
}

func (w *window) startInsert() {
	w.append = false
	w.extending = false
	w.pending = false
	if w.cursor == w.length {
		w.append = true
		w.extending = true
		w.length++
	}
}

func (w *window) startInsertHead() {
	w.cursorHead(0)
	w.append = false
	w.extending = false
	w.pending = false
	if w.cursor == w.length {
		w.append = true
		w.extending = true
		w.length++
	}
}

func (w *window) startAppend() {
	w.append = true
	w.extending = false
	w.pending = false
	if w.length > 0 {
		w.cursor++
	}
	if w.cursor == w.length {
		w.extending = true
		w.length++
	}
}

func (w *window) startAppendEnd() {
	w.cursorEnd(0)
	w.startAppend()
}

func (w *window) startReplaceByte() {
	w.replaceByte = true
	w.append = false
	w.extending = false
	w.pending = false
}

func (w *window) startReplace() {
	w.replaceByte = false
	w.append = true
	w.extending = false
	w.pending = false
}

func (w *window) exitInsert() {
	w.pending = false
	if l := len(w.replaceBuf); l > 0 {
		if x := w.cursor - w.length; x > 0 {
			w.length += x
		}
		for i, b := range w.replaceBuf {
			w.replace(w.cursor-int64(l-i), b)
		}
		w.replaceBuf = w.replaceBuf[:0]
	}
	if w.append {
		if w.extending && w.length > 0 {
			w.length--
		}
		if w.cursor > 0 {
			w.cursor--
		}
		w.replaceByte = false
		w.append = false
		w.extending = false
		w.pending = false
	}
}

func (w *window) insertRune(m mode.Mode, ch rune) (exitInsert bool) {
	w.mu.Lock()
	defer w.mu.Unlock()
	if m == mode.Insert || m == mode.Replace {
		if w.focusText {
			buf := make([]byte, 4)
			n := utf8.EncodeRune(buf, ch)
			for i := 0; i < n; i++ {
				exitInsert = exitInsert || w.insertByte(m, byte(buf[i]>>4))
				exitInsert = exitInsert || w.insertByte(m, byte(buf[i]&0x0f))
			}
		} else if '0' <= ch && ch <= '9' {
			exitInsert = w.insertByte(m, byte(ch-'0'))
		} else if 'a' <= ch && ch <= 'f' {
			exitInsert = w.insertByte(m, byte(ch-'a'+0x0a))
		}
	}
	return
}

func (w *window) insertByte(m mode.Mode, b byte) bool {
	if w.pending {
		switch m {
		case mode.Insert:
			w.insert(w.cursor, w.pendingByte|b)
			w.cursor++
			w.length++
		case mode.Replace:
			if w.replaceByte {
				w.replace(w.cursor, w.pendingByte|b)
				w.exitInsert()
				return true
			}
			w.replaceBuf = append(w.replaceBuf, w.pendingByte|b)
			if w.length == 0 {
				w.length++
			}
			w.cursor++
		}
		w.pending = false
		w.pendingByte = '\x00'
	} else {
		if m == mode.Replace && w.replaceByte && w.length == 0 {
			return false
		}
		w.pending = true
		w.pendingByte = b << 4
	}
	return false
}

func (w *window) backspace(m mode.Mode) {
	if w.pending {
		w.pending = false
		w.pendingByte = '\x00'
	} else if m == mode.Replace {
		if w.cursor > 0 {
			w.cursor--
			if l := len(w.replaceBuf); l > 0 {
				w.replaceBuf = w.replaceBuf[:l-1]
			}
		}
	} else if w.cursor > 0 {
		w.delete(w.cursor - 1)
		w.cursor--
		w.length--
	}
}

func (w *window) deleteByte() {
	if w.length == 0 {
		return
	}
	w.delete(w.cursor)
	w.length--
	if w.cursor == w.length && w.cursor > 0 {
		w.cursor--
	}
}

func (w *window) startVisual() {
	w.visualStart = w.cursor
}

func (w *window) switchVisualEnd() {
	if w.visualStart < 0 {
		panic("window#switchVisualEnd should be called in visual mode")
	}
	w.cursor, w.visualStart = w.visualStart, w.cursor
}

func (w *window) exitVisual() {
	w.visualStart = -1
}

func (w *window) copy() *buffer.Buffer {
	if w.visualStart < 0 {
		panic("window#copy should be called in visual mode")
	}
	start, end := w.visualStart, w.cursor
	if start > end {
		start, end = end, start
	}
	if end == w.length {
		return nil
	}
	w.visualStart = -1
	w.cursor = start
	return w.buffer.Copy(start, end+1)
}

func (w *window) cut() *buffer.Buffer {
	if w.visualStart < 0 {
		panic("window#cut should be called in visual mode")
	}
	start, end := w.visualStart, w.cursor
	if start > end {
		start, end = end, start
	}
	if end == w.length {
		return nil
	}
	w.visualStart = -1
	b := w.buffer.Copy(start, end+1)
	w.buffer.Cut(start, end+1)
	w.length, _ = w.buffer.Len()
	w.cursor = mathutil.MinInt64(start, mathutil.MaxInt64(w.length, 1)-1)
	w.changedTick++
	w.history.Push(w.buffer, w.offset, w.cursor)
	return b
}

func (w *window) paste(e event.Event) int64 {
	count := mathutil.MaxInt64(e.Count, 1)
	pos := w.cursor
	if e.Type != event.PastePrev {
		pos = mathutil.MinInt64(w.cursor+1, w.length)
	}
	for i := int64(0); i < count; i++ {
		w.buffer.Paste(pos, e.Buffer)
	}
	l, _ := e.Buffer.Len()
	w.length, _ = w.buffer.Len()
	w.cursor = mathutil.MinInt64(mathutil.MaxInt64(pos+l*count-1, 0), mathutil.MaxInt64(w.length, 1)-1)
	w.changedTick++
	w.history.Push(w.buffer, w.offset, w.cursor)
	return l * count
}

func (w *window) search(str string, forward bool) {
	if forward {
		w.searchForward(str)
	} else {
		w.searchBackward(str)
	}
}

func (w *window) searchForward(str string) {
	target := []byte(str)
	base, size := w.cursor+1, mathutil.MaxInt(int(w.height*w.width)*50, len(target)*500)
	_, bs, err := w.readBytes(base, size)
	if err != nil {
		return
	}
	i := bytes.Index(bs, target)
	if i >= 0 {
		w.cursor = base + int64(i)
		if w.cursor >= w.offset+w.height*w.width {
			w.offset = (w.cursor - w.height*w.width + w.width + 1) / w.width * w.width
		}
	}
}

func (w *window) searchBackward(str string) {
	target := []byte(str)
	size := mathutil.MaxInt(int(w.height*w.width)*50, len(target)*500)
	base := mathutil.MaxInt64(0, w.cursor-int64(size))
	_, bs, err := w.readBytes(base, int(mathutil.MinInt64(int64(size), w.cursor)))
	if err != nil {
		return
	}
	i := bytes.LastIndex(bs, target)
	if i >= 0 {
		w.cursor = base + int64(i)
	}
}<|MERGE_RESOLUTION|>--- conflicted
+++ resolved
@@ -87,125 +87,6 @@
 	)
 }
 
-<<<<<<< HEAD
-func (w *window) run() {
-	for e := range w.eventCh {
-		w.mu.Lock()
-		offset, cursor, changedTick := w.offset, w.cursor, w.changedTick
-		switch e.Type {
-		case event.CursorUp:
-			w.cursorUp(e.Count)
-		case event.CursorDown:
-			w.cursorDown(e.Count)
-		case event.CursorLeft:
-			w.cursorLeft(e.Count)
-		case event.CursorRight:
-			w.cursorRight(e.Mode, e.Count)
-		case event.CursorPrev:
-			w.cursorPrev(e.Count)
-		case event.CursorNext:
-			w.cursorNext(e.Mode, e.Count)
-		case event.CursorHead:
-			w.cursorHead(e.Count)
-		case event.CursorEnd:
-			w.cursorEnd(e.Count)
-		case event.CursorGoto:
-			w.cursorGoto(e)
-		case event.ScrollUp:
-			w.scrollUp(e.Count)
-		case event.ScrollDown:
-			w.scrollDown(e.Count)
-		case event.ScrollTop:
-			w.scrollTop(e.Count)
-		case event.ScrollTopHead:
-			w.scrollTopHead(e.Count)
-		case event.ScrollMiddle:
-			w.scrollMiddle(e.Count)
-		case event.ScrollMiddleHead:
-			w.scrollMiddleHead(e.Count)
-		case event.ScrollBottom:
-			w.scrollBottom(e.Count)
-		case event.ScrollBottomHead:
-			w.scrollBottomHead(e.Count)
-		case event.PageUp:
-			w.pageUp()
-		case event.PageDown:
-			w.pageDown()
-		case event.PageUpHalf:
-			w.pageUpHalf()
-		case event.PageDownHalf:
-			w.pageDownHalf()
-		case event.PageTop:
-			w.pageTop()
-		case event.PageEnd:
-			w.pageEnd()
-		case event.WindowTop:
-			w.windowTop(e.Count)
-		case event.WindowMiddle:
-			w.windowMiddle()
-		case event.WindowBottom:
-			w.windowBottom(e.Count)
-		case event.JumpTo:
-			w.jumpTo()
-		case event.JumpBack:
-			w.jumpBack()
-
-		case event.Increment:
-			w.increment(e.Count)
-		case event.Decrement:
-			w.decrement(e.Count)
-
-		case event.StartInsert:
-			w.startInsert()
-		case event.StartInsertHead:
-			w.startInsertHead()
-		case event.StartAppend:
-			w.startAppend()
-		case event.StartAppendEnd:
-			w.startAppendEnd()
-		case event.StartReplaceByte:
-			w.startReplaceByte()
-		case event.StartReplace:
-			w.startReplace()
-		case event.ExitInsert:
-			w.exitInsert()
-		case event.Backspace:
-			w.backspace(e.Mode)
-		case event.Delete:
-			w.deleteByte()
-		case event.StartVisual:
-			w.startVisual()
-		case event.SwitchVisualEnd:
-			w.switchVisualEnd()
-		case event.ExitVisual:
-			w.exitVisual()
-		case event.SwitchFocus:
-			w.focusText = !w.focusText
-			if w.pending {
-				w.pending = false
-				w.pendingByte = '\x00'
-			}
-			w.changedTick++
-		case event.Undo:
-			if e.Mode != mode.Normal {
-				panic("event.Undo should be emitted under normal mode")
-			}
-			w.undo(e.Count)
-		case event.Redo:
-			if e.Mode != mode.Normal {
-				panic("event.Undo should be emitted under normal mode")
-			}
-			w.redo(e.Count)
-		case event.ExecuteSearch:
-			w.search(e.Arg, e.Rune == '/')
-		case event.NextSearch:
-			w.search(e.Arg, e.Rune == '/')
-		case event.PreviousSearch:
-			w.search(e.Arg, e.Rune != '/')
-		default:
-			w.mu.Unlock()
-			continue
-=======
 func (w *window) emit(e event.Event) {
 	w.mu.Lock()
 	offset, cursor, changedTick := w.offset, w.cursor, w.changedTick
@@ -290,10 +171,8 @@
 		w.startReplace()
 	case event.ExitInsert:
 		w.exitInsert()
-	case event.Rune:
-		w.insertRune(e.Mode, e.Rune)
 	case event.Backspace:
-		w.backspace()
+		w.backspace(e.Mode)
 	case event.Delete:
 		w.deleteByte()
 	case event.StartVisual:
@@ -307,7 +186,6 @@
 		if w.pending {
 			w.pending = false
 			w.pendingByte = '\x00'
->>>>>>> c9bb5070
 		}
 		w.changedTick++
 	case event.Undo:
